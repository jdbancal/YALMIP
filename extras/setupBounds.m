--- conflicted
+++ resolved
@@ -58,11 +58,7 @@
 % propagate simple quadratic
 quadratic = find(variabletype == 2);
 if ~isempty(quadratic)
-<<<<<<< HEAD
-    monomtable = mainmonomtable(quadratic,:);
-=======
-    monomtable = monomtable(quadratic,:);
->>>>>>> 740d7f37
+    monomtable = mainmonomtable(quadratic,:);    
     [i,j] = find(monomtable');   
     x = i;    
     z = quadratic(:);
